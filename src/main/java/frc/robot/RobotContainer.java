--- conflicted
+++ resolved
@@ -75,12 +75,6 @@
                 () -> robotCentric.getAsBoolean()
             )
         );
-<<<<<<< HEAD
-        
-        // Configure the button bindings
-        configureButtonBindings();
-
-=======
     
 
         // Configure the button bindings
@@ -90,27 +84,18 @@
 
         Shuffleboard.getTab("Autonomous").add(chooser);
 
->>>>>>> 18390836
         
 
-<<<<<<< HEAD
-        chooser.addOption("Auto_Path", followTrajectoryCommand("Auto_Path", true));
-=======
         s_Swerve.resetOdometry(pose);
->>>>>>> 18390836
 
-        Shuffleboard.getTab("Autonomous").add(chooser);
+        //Shuffleboard.getTab("Autonomous").addString("Current Command: ", this::getCommandName);
 
-<<<<<<< HEAD
-        Shuffleboard.getTab("Autonomous").add("Current Command", s_Swerve.getCurrentCommand());
-=======
 
 
         
 
 
      
->>>>>>> 18390836
 
         
         //Shuffleboard.getTab("Autnomous").addString("Current Command", s_Swerve.getCurrentCommand());
@@ -143,6 +128,8 @@
         
 
 
+    
+
         return new SequentialCommandGroup(
             new InstantCommand(() -> {
               // Reset odometry for the first path you run during auto
@@ -154,30 +141,15 @@
                 traj, 
                 s_Swerve::getPose, // Pose supplier
                 Constants.Swerve.swerveKinematics, // SwerveDriveKinematics
-<<<<<<< HEAD
-                new PIDController(0, 0, 0), // X controller. Tune these values for your robot. Leaving them 0 will only use feedforwards.
-                new PIDController(0, 0, 0), // Y controller (usually the same values as X controller)
-                new PIDController(0, 0, 0), // Rotation controller. Tune these values for your robot. Leaving them 0 will only use feedforwards.
-=======
                 new PIDController(Constants.AutoConstants.kPXController, 0, 0), // X controller. Tune these values for your robot. Leaving them 0 will only use feedforwards.
                 new PIDController(Constants.AutoConstants.kPYController, 0, 0), // Y controller (usually the same values as X controller)
                 new PIDController(Constants.AutoConstants.kPThetaController, 0, 0), // Rotation controller. Tune these values for your robot. Leaving them 0 will only use feedforwards.
->>>>>>> 18390836
                 s_Swerve::setModuleStates, // Module states consumer
                 true, // Should the path be automatically mirrored depending on alliance color. Optional, defaults to true
                 s_Swerve // Requires this drive subsystem
             )
         );
     }
-<<<<<<< HEAD
-
-
-    
-
-    
-
-=======
->>>>>>> 18390836
 
     
 
@@ -189,9 +161,6 @@
     public Command getAutonomousCommand() {
 
         return chooser.getSelected();
-<<<<<<< HEAD
-=======
         //return new exampleAuto(s_Swerve);
->>>>>>> 18390836
     }
 }